--- conflicted
+++ resolved
@@ -6,11 +6,7 @@
     <parent>
         <groupId>com.microsoft.semantic-kernel</groupId>
         <artifactId>api-test</artifactId>
-<<<<<<< HEAD
-        <version>0.2.14-alpha-SNAPSHOT</version>
-=======
         <version>1.0.3-SNAPSHOT</version>
->>>>>>> 8d158e5c
         <relativePath>../pom.xml</relativePath>
     </parent>
 
@@ -74,20 +70,6 @@
         </dependency>
 
         <dependency>
-<<<<<<< HEAD
-            <groupId>org.xerial</groupId>
-            <artifactId>sqlite-jdbc</artifactId>
-        </dependency>
-        <dependency>
-            <groupId>com.mysql</groupId>
-            <artifactId>mysql-connector-j</artifactId>
-            <version>8.2.0</version>
-            <scope>test</scope>
-        </dependency>
-
-        <dependency>
-=======
->>>>>>> 8d158e5c
             <groupId>org.testcontainers</groupId>
             <artifactId>junit-jupiter</artifactId>
             <scope>test</scope>
